# Changelog

All notable changes to this project will be documented in this file.

The format is loosely based on [Keep a Changelog](https://keepachangelog.com/en/1.0.0/), and this project adheres
to [Semantic Versioning](https://semver.org/spec/v2.0.0.html).

After version 0.12 the version numbers from the individual crates are decoupled from each other as releases are now
done without github actions and without having to coordinate the release process with the `h3ronpy`
python extension.

## h3ron Unreleased

<<<<<<< HEAD
* Use only types from `geo-types` in the public API, not from `geo`.
* Upgrade `geo` from 0.22 to 0.23.
=======
* Include pre-build bindings in `h3ron-h3-sys` to drop the `bindgen` dependency as the default. 
  Enabling the `bindgen`-feature allows creating the bindings during build.
>>>>>>> dd5d177a

## h3ron 0.15.1 - 2022-08-24

* Upgraded `h3ron-h3-sys` to 0.15 to drop the `cmake` build time dependency by building `libh3` with the `cc` crate.

## h3ron 0.15.0 - 2022-08-23

This version includes the migration from H3 version 3.x to 4.x. This includes some renaming of functions and
structs to stay somewhat consistent [with the changes made in H3](https://github.com/uber/h3/releases/tag/v4.0.0-rc3)
as well as making most functions return `Result<T, Error>` as H3 now returns error codes in most functions of its API.

### Added

* Added `H3Treemap::from_result_iter_with_sort` for easier construction from iterators yielding `Result`
* Added `H3Cell::center_child`.
* Added `IndexBlock::contains`.

### Removed

* `h3ron::io` module has been relocated to `h3ron_graph:io::serde_util` as it is fairly custom and only used there. Requires the `io_serde_util` feature.

### Changed

* **Migration to H3 v4.0**
  * Many functions are now failable and return `Result<T, Error>`.
  * Renaming of functions and structs:
    * `res0_index_count` -> `res0_cell_count`
    * `res0_indexes` -> `res0_cells`
    * `iter::GeoBoundaryBuilder` -> `iter::CellBoundaryBuilder`
    * `max_polyfill_size` -> `max_polygon_to_cells_size`
    * `polyfill` -> `polygon_to_cells`
    * `compact` -> `compact_cells`
    * `line_size` -> `grid_path_cells_size`
    * `line_between_cells` -> `grid_path_cells`
    * `Index` trait
      * moved all hierarchy traversal functions to `H3Cell`
    * `H3Cell`
      * `get_base_cell` -> `get_base_cell_number`
      * `area_m2` -> `area_avg_m2`
      * `area_km2` -> `area_avg_km2`
      * `unidirectional_edges` -> `directed_edges`
      * `is_neighbor_to` -> `are_neighbor_cells`
      * `hex_ring` -> `grid_ring_unsafe`
      * `distance_to` -> `grid_distance_to`
      * `exact_area_m2` -> `area_m2`
      * `exact_area_km2` -> `area_km2`
      * `exact_area_rads2` -> `area_rads2`
      * `hex_range_distances` -> `grid_disk_distances_unsafe`
      * `k_ring_distances` -> `grid_disk_distances`
      * The `h3ron::experimantal` module has been renamed to `h3ron::localij`. The contained functions have now been added to `H3Cell`: `H3Cell::to_localij` and `H3Cell::from_localij`.
    * `H3Edge` -> `H3DirectedEdge`
      * `edge_length_km` -> `edge_length_avg_km`
      * `edge_length_m` -> `edge_length_avg_m`
      * `cell_centroid_distance_m_at_resolution` -> `cell_centroid_distance_avg_m_at_resolution`
      * `destination_index` -> `destination_cell`
      * `origin_index` -> `origin_cell`
      * `cell_indexes` -> `cells`
    * undirectional edge -> directed edge
  * Adapted `Error` to the error codes now defined in H3.
  * Most `*_unchecked` methods are gone now as H3 returns natively error codes.

* The `ExactArea` trait was removed as it was only implemented for `H3Cell`. The methods
  have been added the `H3Cell`. The same for `ExactLength` and `H3Edge`.
* Upgrade `geo` dependency to 0.21.
* Upgrade `roaring` optional dependency to 0.9.
* `IndexBlock` now uses the simpler run-length encoding instead of LZ4. Compression ratio stays nearly the same. Feature-gate is removed. This change makes deserialization of previously serialized data impossible
* Upgrade `ahash` dependency to 0.8.

## h3ron 0.14.0 - 2022-01-23

### Added

- Add `H3Edge::from_cells` as an alternative way to build edges to `H3Cell::unidirectional_edge_to`.
- Add `h3ron::iter::continuous_cells_to_edges`.
- Add `h3ron::error::InvalidGeometry` error.
- Add `H3Direction::iter_directions_over_resolutions` to iterate over all directions leading to the given `Index`
  starting from resolution 0 to the resolution of the `Index`.
- Add `h3ron::res0_index_count` and `h3ron::res0_indexes`.
- Add `Index::base_cell_number`.
- Add naive implementation of `h3ron::collections::IndexHierarchyMap` as an idea to maybe improve in the future.
- Allow faster creation of `H3Treemap` from unsorted iterators by using `H3Treemap::from_iter_with_sort`.
- Add `IndexBlock` to store `Index` vectors in compressed form. This replaces the former `CompressedIndexVec` and also
  provides a better compression ratio.
- Add `h3ron::iter::BoundaryBuilder` and `h3ron::iter::GeoBoundaryIter`. Switching `ToPolygon` for `H3Cell` to using these. 
  The result is 5-10% reduction in run time.
- Add `h3ron::iter::change_resolution_tuple`.

### Changed

- Re-export `hashbrown` from `collections`.
- switch to using safe en-/decoding with lz4_flex
- Pass function parameters using `Copy`-implementing types like `H3Cell` and `H3Edge` 
  directly and not via reference. [#26](https://github.com/nmandery/h3ron/pull/26).
- Remove the generic hasher parameter from `ThreadPartitionedMap`. Also make the number of partitions not CPU dependent
  but instead using a generic usize parameter (using const_generics).
- Cleanup/rename feature gates - see main page of documentation.
- Switch from using H3 `radsToDegs` and `degsToRads` to rusts `f64::to_degrees` and `f64::to_radians` as this appears
  slightly faster in benchmarks.
- Switch to rust edition 2021
- Rename `change_cell_resolution` to `change_resolution` and make generic over all `Index + FromH3Index` types. This
  allows usage with `H3Cell` and `H3Edge`.

### Removed

- Removal of `CompressedIndexVec` in favour of `IndexBlock`. See the above "Added" section.
- Removed `ToLinestring::to_linestring_unchecked` and `ToMultiLinestring::to_multilinestring` in favour of
  the checked variants.
- `ThreadPartitionedMap` has been removed.

## h3ron 0.13.0 - 2021-11-01

### Added
- `IndexVec<T>` to interface between libh3 and rust.
- `H3EdgesBuilder`:Creates H3Edges from cells while only requiring a single memory allocation when the struct is created.
- `KRingBuilder` for repeated creation of small k-rings while avoiding allocations for each cell.
- `neighbors_within_distance_window_or_default` iterator including a few simplified wrapper functions.
- add `CompactedCellVec::shrink_to_fit`
- added specialized collections based on `hashbrown` with `ahash` hashing. Added
  `ThreadPartionedMap` behind `use-rayon` feature.
- `HasH3Resolution` trait
- `H3Edge::cell_indexes` and `H3Edge::cell_indexes_unchecked` to get the origin and destination cell of an edge in one call.
- `H3Edge::reversed` and `H3Edge::reversed_unchecked` to get the edge in the reverse direction.
- `ContainsIndex` trait for collections.
- `ToMultiLineString` trait for `&[H3Edge]` and `Vec<H3Edge>`.
- Implemented `Deref` for `H3Cell` and `H3Edge` [#23](https://github.com/nmandery/h3ron/pull/23).
- All types implementing `Index` can have directions [#23](https://github.com/nmandery/h3ron/pull/23).
- Add `H3Edge::boundary_linestring`.
- Add `H3Edge::cell_centroid_distance_m` and  `H3Edge::cell_centroid_distance_m_at_resolution`.

### Changed
- Changed many return values from `Vec` to `IndexVec` to reduce the number of allocations by doing less moving around of `H3Index` types.
- Clean up measurement functions. Create `ExactArea` and `ExactLength` traits and move the measurement functions from `H3Cell` and `H3Edge`
  to these traits. Remove `AreaUnits` and move average-area functions to `H3Cell`.
- Fixed overflow in `H3Direction` [#23](https://github.com/nmandery/h3ron/pull/23).
- Make serde support feature-gated behind `use-serde`.


## h3ron [0.12.0] - 2021-08-10
### Added
- `change_cell_resolution` iterator

### Changed
- dependency updates
- Using `repr(transparent)` for `H3Cell` and `H3Edge` types.
- Removing `H3Index` from most of the API:
  - Changing all functions from `H3Index` parameters and return values to `H3Cell`/`H3Edge`. In the names of the functions the term "index" has also been replaced. 
  - Replacing the `ToH3Indexes` trait with `ToH3Cells`
  - Changed `H3CompactedVec` to `CompactedCellVec`
- Make `CompactedCellVec::add_cells` take a generic iterator and remove `add_indexes_from_iter`.
- remove `FromIterator<H3Index> for CompactedCellVec`

## h3ron [0.11.0] - 2021-06-12
### Added
- `Debug` trait implementations for `H3Cell` and `H3Edge` to display the `H3Index` in hexadecimal.
  [#16](https://github.com/nmandery/h3ron/pull/16)
- `ToLineString` trait providing `to_linestring` and `to_linestring_unchecked` methods to convert
  `H3Edge` to a `geo-types` `LineString<f64>`.
  
### Changed
- Update dependencies: `geo-types` 0.6->0.7


## h3ron [0.10.0] - 2021-04-24
### Added

- Edge indexes (named `H3Cell`) with edge length methods, validation, getting an edge between two
  hexagons. [#10](https://github.com/nmandery/h3ron/pull/10), [#11](https://github.com/nmandery/h3ron/pull/11)
    - Edges can retrieve their origin and destination hexagons.
    - Get a hexagons edges.
- Implementation of the relative H3 direction system (see https://h3geo.org/docs/core-library/h3Indexing)
  . [#13](https://github.com/nmandery/h3ron/pull/13)
- Implementing `Add` and `Sub` traits for `CoordIj`. [#9](https://github.com/nmandery/h3ron/issues/9)

### Changed
- Changing `Index` to a trait, the former `Index` renamed to `H3Cell`. [#10](https://github.com/nmandery/h3ron/pull/10)
  , [#11](https://github.com/nmandery/h3ron/pull/11), [#15](https://github.com/nmandery/h3ron/pull/15)
- Error handling improvements. [#10](https://github.com/nmandery/h3ron/pull/10)
  , [#11](https://github.com/nmandery/h3ron/pull/11)
- Renaming `CoordIJ` to `CoordIj` and `Error::NoLocalIJCoordinates` to `Error::NoLocalIjCoordinates` to follow clippy
  suggestions.

### Removed

## h3ron [0.9.0] - 2021-04-11
### Added

- `TryFrom` implementation to convert `u64` to `Index`
- Improved documentation. [#8](https://github.com/nmandery/h3ron/issues/8)
  , [#6](https://github.com/nmandery/h3ron/issues/6)
- `ToH3`-trait to convert `geotypes` geometries to H3 `Vec` instances.

### Changed
- Extending unittest for `CoordIJ`
- Fixing new clippy warnings after the upgrade to rust 1.51
- Introducing more checks in the API when traversing parent indexes and creating indexes from
  coordinates. [#8](https://github.com/nmandery/h3ron/issues/8)
- Improved index validation and error handling.

### Removed
- removed `From` implementation to convert `u64` to `Index`

## Earlier versions

The changes done in earlier versions where not documented in this changelog and can only be reconstructed from the
commits in git.

[0.12.0]: https://github.com/nmandery/h3ron/compare/v0.11.0...v0.12.0
[0.11.0]: https://github.com/nmandery/h3ron/compare/v0.10.0...v0.11.0
[0.10.0]: https://github.com/nmandery/h3ron/compare/v0.9.0...v0.10.0
[0.9.0]: https://github.com/nmandery/h3ron/compare/v0.8.1...v0.9.0<|MERGE_RESOLUTION|>--- conflicted
+++ resolved
@@ -11,13 +11,10 @@
 
 ## h3ron Unreleased
 
-<<<<<<< HEAD
 * Use only types from `geo-types` in the public API, not from `geo`.
 * Upgrade `geo` from 0.22 to 0.23.
-=======
 * Include pre-build bindings in `h3ron-h3-sys` to drop the `bindgen` dependency as the default. 
   Enabling the `bindgen`-feature allows creating the bindings during build.
->>>>>>> dd5d177a
 
 ## h3ron 0.15.1 - 2022-08-24
 
