//extern crate geo_types;
extern crate h3_sys;

use std::collections::HashMap;
use std::iter::Iterator;
use std::mem::MaybeUninit;
use std::os::raw::c_int;

#[cfg(feature = "with-geo-types-0_4")]
use geo_types_04::{Coordinate, LineString, Point, Polygon};

#[cfg(feature = "with-geo-types-0_6")]
use geo_types_06::{Coordinate, LineString, Point, Polygon};

use h3_sys::{degsToRads, GeoCoord, Geofence, GeoPolygon, H3Index};
use std::ffi::CString;
use std::str::FromStr;
use std::fmt;

#[macro_use]
mod util;
pub mod stack;
pub mod localij;
pub mod error;

#[derive(Debug)]
pub enum Error {
    InvalidInput
}

impl fmt::Display for Error {
    fn fmt(&self, f: &mut fmt::Formatter<'_>) -> fmt::Result {
        write!(f, "invalid string input for a H3 index")
    }
}

impl std::error::Error for Error {}

pub struct Index(H3Index);

impl From<H3Index> for Index {
    fn from(h3index: H3Index) -> Self {
        Index(h3index)
    }
}

impl Index {
    pub fn resolution(&self) -> u8 {
        (unsafe { h3_sys::h3GetResolution(self.0) }) as u8
    }

    pub fn is_valid(&self) -> bool {
        unsafe { h3_sys::h3IsValid(self.0) != 0 }
    }

    pub fn get_parent(&self, resolution: u8) -> Index {
        Index::from(unsafe { h3_sys::h3ToParent(self.0, resolution as c_int) })
    }

    pub fn polygon(&self) -> Option<Polygon<f64>> {
        let gb = unsafe {
            let mut mu = MaybeUninit::<h3_sys::GeoBoundary>::uninit();
            h3_sys::h3ToGeoBoundary(self.0, mu.as_mut_ptr());
            mu.assume_init()
        };

        if gb.numVerts > 0 {
            let mut nodes = vec![];
            for i in 0..gb.numVerts {
                nodes.push((
                    unsafe { h3_sys::radsToDegs(gb.verts[i as usize].lon) },
                    unsafe { h3_sys::radsToDegs(gb.verts[i as usize].lat) },
                ));
            }
            nodes.push((*nodes.first().unwrap()).clone());
            Some(Polygon::new(LineString::from(nodes), vec![]))
        } else {
            None
        }
    }

    pub fn coordinate(&self) -> Coordinate<f64> {
        unsafe {
            let mut gc = GeoCoord {
                lat: 0.0,
                lon: 0.0,
            };
            h3_sys::h3ToGeo(self.0, &mut gc);

            Coordinate {
                x: h3_sys::radsToDegs(gc.lon),
                y: h3_sys::radsToDegs(gc.lat),
            }
        }
    }

    pub fn from_point(pt: &Point<f64>, h3_resolution: u8) -> Self {
        let h3index = unsafe {
            let gc = point_to_geocoord(pt);
            h3_sys::geoToH3(&gc, h3_resolution as c_int)
        };
        Index::from(h3index)
    }


    pub fn from_coordinate(c: &Coordinate<f64>, h3_resolution: i32) -> Self {
        let h3index = unsafe {
            let gc = coordinate_to_geocoord(c);
            h3_sys::geoToH3(&gc, h3_resolution as c_int)
        };
        Index::from(h3index)
    }

    pub fn k_ring(&self, k: i32) -> Vec<Index> {
        let max_size = unsafe { h3_sys::maxKringSize(k) as usize };
        let mut h3_indexes_out: Vec<H3Index> = vec![0; max_size];

        unsafe {
            h3_sys::kRing(self.0, k as c_int, h3_indexes_out.as_mut_ptr());
        }
        remove_zero_indexes_from_vec!(h3_indexes_out);
        h3_indexes_out // TODO: convert to Index
    }

}

impl ToString for Index {
    fn to_string(&self) -> String {
        format!("{:x}", self.0)
    }
}

impl FromStr for Index {
    type Err = Error;

    fn from_str(s: &str) -> Result<Self, Self::Err> {
        let h3index: H3Index = CString::new(s).map(|cs| unsafe {
            h3_sys::stringToH3(cs.as_ptr())
        }).map_err(|_| Error::InvalidInput)?;
        Ok(Index::from(h3index))
    }
}


pub enum AreaUnits {
    M2,
    Km2,
}

pub fn hex_area_at_resolution(resolution: i32, units: AreaUnits) -> f64 {
    match units {
        AreaUnits::M2 => unsafe { h3_sys::hexAreaM2(resolution) },
        AreaUnits::Km2 => unsafe { h3_sys::hexAreaKm2(resolution) },
    }
}

/*
impl Into<Coordinate<f64>> for H3Index {
    fn into(self) -> Coordinate<f64> {
        unsafe {
            let geocoord: GeoCoord = GeoCoord {x: 0.0, y:0.0};
            h3_sys::h3ToGeo(h3index, geocoord.as_mut_ptr());

            Coordinate {
                x: radsToDegs(geocoord.lon),
                y: radsToDegs(geocoord.lat),
            }
        }
    }
}
*/

unsafe fn point_to_geocoord(pt: &Point<f64>) -> GeoCoord {
    GeoCoord {
        lat: degsToRads(pt.y()),
        lon: degsToRads(pt.x()),
    }
}

unsafe fn coordinate_to_geocoord(c: &Coordinate<f64>) -> GeoCoord {
    GeoCoord {
        lat: degsToRads(c.y),
        lon: degsToRads(c.x),
    }
}

unsafe fn linestring_to_geocoords(ls: &LineString<f64>) -> Vec<GeoCoord> {
    ls.points_iter()
        .map(|p| point_to_geocoord(&p))
        .collect()
}

pub fn polyfill_polygon(poly: &Polygon<f64>, h3_resolution: i32) -> Vec<H3Index> {
    let mut h3_indexes = unsafe {
        let mut exterior: Vec<GeoCoord> = linestring_to_geocoords(&poly.exterior());
        let mut interiors: Vec<Vec<GeoCoord>> = poly.interiors().iter()
            .map(|ls| linestring_to_geocoords(ls))
            .collect();

        fn to_geofence(ring: &mut Vec<GeoCoord>) -> Geofence {
            Geofence {
                numVerts: ring.len() as c_int,
                verts: ring.as_mut_ptr(),
            }
        }

        let mut holes: Vec<Geofence> = interiors
            .iter_mut()
            .map(|ring| to_geofence(ring))
            .collect();

        let gp = GeoPolygon {
            geofence: to_geofence(&mut exterior),
            numHoles: holes.len() as c_int,
            holes: holes.as_mut_ptr(),
        };

        let num_hexagons = h3_sys::maxPolyfillSize(&gp, h3_resolution as c_int);

        // pre-allocate for the expected number of hexagons
        let mut h3_indexes: Vec<H3Index> = vec![0; num_hexagons as usize];

        h3_sys::polyfill(&gp, h3_resolution as c_int, h3_indexes.as_mut_ptr());

        h3_indexes
    };
    remove_zero_indexes_from_vec!(h3_indexes);
    h3_indexes
}


/// group indexes by their resolution
pub fn group_h3indexes_by_resolution(h3_indexes: &[H3Index]) -> HashMap<i32, Vec<H3Index>> {
    let mut m = HashMap::new();
    h3_indexes.iter().for_each(|idx: &H3Index| {
        m.entry(get_resolution(*idx))
            .or_insert_with(Vec::new)
            .push(*idx);
    });
    m
}

<<<<<<< HEAD
=======
pub fn k_ring(h3_index: H3Index, k: i32) -> Vec<H3Index> {
    let max_size = unsafe { h3_sys::maxKringSize(k) as usize };
    let mut h3_indexes_out: Vec<H3Index> = vec![0; max_size];

    unsafe {
        h3_sys::kRing(h3_index, k as c_int, h3_indexes_out.as_mut_ptr());
    }
    remove_zero_indexes_from_vec!(h3_indexes_out);
    h3_indexes_out
}

pub fn to_children(h3_index: H3Index, child_resolution: i32) -> Vec<H3Index> {
    let max_size = unsafe { h3_sys::maxH3ToChildrenSize(h3_index, child_resolution as c_int) };
    let mut h3_indexes_out: Vec<h3_sys::H3Index> = vec![0; max_size as usize];
    unsafe {
        h3_sys::h3ToChildren(h3_index, child_resolution as c_int, h3_indexes_out.as_mut_ptr());
    }
    remove_zero_indexes_from_vec!(h3_indexes_out);
    h3_indexes_out
}

pub fn h3_to_string(h3_index: H3Index) -> String {
    format!("{:x}", h3_index)
}

pub fn string_to_h3(s: &str) -> Option<H3Index> {
    CString::new(s).map(|cs| unsafe {
        h3_sys::stringToH3(cs.as_ptr())
    }).ok()
}

pub fn is_valid(h3_index: H3Index) -> bool {
    unsafe { h3_sys::h3IsValid(h3_index) != 0 }
}
>>>>>>> 80c76a8e

#[cfg(test)]
mod tests {
    use crate::{h3_to_string, is_valid, string_to_h3};

    #[test]
    fn test_h3_to_string() {
        let h3index = 0x89283080ddbffff_u64;
        let h3str = h3_to_string(h3index);
        assert_eq!(h3str, "89283080ddbffff".to_string());
    }

    #[test]
    fn test_string_to_h3() {
        let h3index = string_to_h3("89283080ddbffff").expect("parsing failed");
        assert_eq!(0x89283080ddbffff_u64, h3index);
    }

    #[test]
    fn test_is_valid() {
        assert_eq!(is_valid(0x89283080ddbffff_u64), true);
        assert_eq!(is_valid(0_u64), false);
    }
}<|MERGE_RESOLUTION|>--- conflicted
+++ resolved
@@ -228,6 +228,56 @@
     h3_indexes
 }
 
+pub fn point_to_h3index(pt: &Point<f64>, h3_resolution: i32) -> H3Index {
+    unsafe {
+        let gc = point_to_geocoord(pt);
+        h3_sys::geoToH3(&gc, h3_resolution as c_int)
+    }
+}
+
+pub fn polygon_from_h3index(h3index: H3Index) -> Option<Polygon<f64>> {
+    let gb = unsafe {
+        let mut mu = MaybeUninit::<h3_sys::GeoBoundary>::uninit();
+        h3_sys::h3ToGeoBoundary(h3index, mu.as_mut_ptr());
+        mu.assume_init()
+    };
+
+    if gb.numVerts > 0 {
+        let mut nodes = vec![];
+        for i in 0..gb.numVerts {
+            nodes.push((
+                unsafe { h3_sys::radsToDegs(gb.verts[i as usize].lon) },
+                unsafe { h3_sys::radsToDegs(gb.verts[i as usize].lat) },
+            ));
+        }
+        nodes.push((*nodes.first().unwrap()).clone());
+        Some(Polygon::new(LineString::from(nodes), vec![]))
+    } else {
+        None
+    }
+}
+
+pub fn coordinate_to_h3index(c: &Coordinate<f64>, h3_resolution: i32) -> H3Index {
+    unsafe {
+        let gc = coordinate_to_geocoord(c);
+        h3_sys::geoToH3(&gc, h3_resolution as c_int)
+    }
+}
+
+pub fn coordinate_from_h3index(h3index: H3Index) -> Coordinate<f64> {
+    unsafe {
+        let mut gc = GeoCoord {
+            lat: 0.0,
+            lon: 0.0,
+        };
+        h3_sys::h3ToGeo(h3index, &mut gc);
+
+        Coordinate {
+            x: h3_sys::radsToDegs(gc.lon),
+            y: h3_sys::radsToDegs(gc.lat),
+        }
+    }
+}
 
 /// group indexes by their resolution
 pub fn group_h3indexes_by_resolution(h3_indexes: &[H3Index]) -> HashMap<i32, Vec<H3Index>> {
@@ -240,8 +290,6 @@
     m
 }
 
-<<<<<<< HEAD
-=======
 pub fn k_ring(h3_index: H3Index, k: i32) -> Vec<H3Index> {
     let max_size = unsafe { h3_sys::maxKringSize(k) as usize };
     let mut h3_indexes_out: Vec<H3Index> = vec![0; max_size];
@@ -276,7 +324,6 @@
 pub fn is_valid(h3_index: H3Index) -> bool {
     unsafe { h3_sys::h3IsValid(h3_index) != 0 }
 }
->>>>>>> 80c76a8e
 
 #[cfg(test)]
 mod tests {
